exclude: '^docs/conf.py'

repos:
- repo: https://github.com/pre-commit/pre-commit-hooks
  rev: v4.5.0
  hooks:
  - id: trailing-whitespace
  - id: check-added-large-files
  - id: check-ast
  - id: check-json
  - id: check-merge-conflict
  - id: check-xml
  - id: check-yaml
  - id: debug-statements
  - id: end-of-file-fixer
  - id: requirements-txt-fixer
  - id: mixed-line-ending
    args: ['--fix=auto']  # replace 'auto' with 'lf' to enforce Linux/Mac line endings or 'crlf' for Windows

- repo: https://github.com/PyCQA/docformatter
  rev: v1.7.5
  hooks:
    - id: docformatter
      additional_dependencies: [tomli]
      args: [--in-place, --wrap-descriptions=120, --wrap-summaries=120]
      # --config, ./pyproject.toml

- repo: https://github.com/psf/black
  rev: 23.12.1
  hooks:
  - id: black
    language_version: python3

- repo: https://github.com/astral-sh/ruff-pre-commit
  # Ruff version.
<<<<<<< HEAD
  rev: v0.0.287
=======
  rev: v0.1.9
>>>>>>> 6ddac200
  hooks:
    - id: ruff
      args: [--fix, --exit-non-zero-on-fix]

## If like to embrace black styles even in the docs:
# - repo: https://github.com/asottile/blacken-docs
#   rev: v1.13.0
#   hooks:
#   - id: blacken-docs
#     additional_dependencies: [black]

## Check for misspells in documentation files:
# - repo: https://github.com/codespell-project/codespell
#   rev: v2.2.5
#   hooks:
#   - id: codespell<|MERGE_RESOLUTION|>--- conflicted
+++ resolved
@@ -33,11 +33,7 @@
 
 - repo: https://github.com/astral-sh/ruff-pre-commit
   # Ruff version.
-<<<<<<< HEAD
-  rev: v0.0.287
-=======
   rev: v0.1.9
->>>>>>> 6ddac200
   hooks:
     - id: ruff
       args: [--fix, --exit-non-zero-on-fix]
